--- conflicted
+++ resolved
@@ -1,37 +1,19 @@
+use std::future::Future;
 use std::io;
 use std::pin::Pin;
 use std::sync::Arc;
 use std::task::{Context, Poll};
-use std::future::Future;
-use std::net::SocketAddr;
-
-<<<<<<< HEAD
-use tokio_rustls::{TlsAcceptor, Accept, server::TlsStream};
-
-use crate::tls::util::{load_certs, load_private_key, load_ca_certs};
-use crate::listener::{Connection, Listener, RawCertificate};
+
 use crate::bindable::BindableAddr;
-=======
-use tokio::net::{TcpListener, TcpStream};
+use crate::listener::{Certificates, Connection, Listener};
+use crate::tls::util::{load_ca_certs, load_certs, load_private_key};
 use tokio::io::{AsyncRead, AsyncWrite};
-use tokio_rustls::{Accept, TlsAcceptor, server::TlsStream as BareTlsStream};
-
-use crate::tls::util::{load_certs, load_private_key, load_ca_certs};
-use crate::listener::{Connection, Listener, Certificates};
->>>>>>> bf2bd0e9
+use tokio_rustls::{server::TlsStream as BareTlsStream, Accept, TlsAcceptor};
 
 /// A TLS listener over TCP.
 pub struct TlsListener<L: Listener> {
     listener: L,
     acceptor: TlsAcceptor,
-<<<<<<< HEAD
-    state: State<<L as Listener>::Connection>,
-}
-
-enum State<C: Connection> {
-    Listening,
-    Accepting(Accept<C>),
-=======
 }
 
 /// This implementation exists so that ROCKET_WORKERS=1 can make progress while
@@ -63,19 +45,18 @@
 /// certificate data when we have a `Request` object, which implies we're
 /// receiving payload data, which implies the TLS handshake has finished, so the
 /// certificate data as seen by a Rocket application will always be "fresh".
-pub struct TlsStream {
-    remote: SocketAddr,
-    state: TlsState,
+pub struct TlsStream<C: Connection + Unpin> {
+    remote: Option<BindableAddr>,
+    state: TlsState<C>,
     certs: Certificates,
 }
 
 /// State of `TlsStream`.
-pub enum TlsState {
+pub enum TlsState<C: Connection> {
     /// The TLS handshake is taking place. We don't have a full connection yet.
-    Handshaking(Accept<TcpStream>),
+    Handshaking(Accept<C>),
     /// TLS handshake completed successfully; we're getting payload data.
-    Streaming(BareTlsStream<TcpStream>),
->>>>>>> bf2bd0e9
+    Streaming(BareTlsStream<C>),
 }
 
 /// TLS as ~configured by `TlsConfig` in `rocket` core.
@@ -90,10 +71,11 @@
 
 impl<L: Listener> TlsListener<L> {
     pub async fn bind<R>(listener: L, mut c: Config<R>) -> io::Result<Self>
-        where R: io::BufRead
+    where
+        R: io::BufRead,
     {
-        use rustls::server::{AllowAnyAuthenticatedClient, AllowAnyAnonymousOrAuthenticatedClient};
-        use rustls::server::{NoClientAuth, ServerSessionMemoryCache, ServerConfig};
+        use rustls::server::{AllowAnyAnonymousOrAuthenticatedClient, AllowAnyAuthenticatedClient};
+        use rustls::server::{NoClientAuth, ServerConfig, ServerSessionMemoryCache};
 
         let cert_chain = load_certs(&mut c.cert_chain)
             .map_err(|e| io::Error::new(e.kind(), format!("bad TLS cert chain: {}", e)))?;
@@ -127,46 +109,34 @@
         }
 
         tls_config.session_storage = ServerSessionMemoryCache::new(1024);
-        tls_config.ticketer = rustls::Ticketer::new()
-            .map_err(|e| io::Error::new(io::ErrorKind::Other, format!("bad TLS ticketer: {}", e)))?;
+        tls_config.ticketer = rustls::Ticketer::new().map_err(|e| {
+            io::Error::new(io::ErrorKind::Other, format!("bad TLS ticketer: {}", e))
+        })?;
 
         let acceptor = TlsAcceptor::from(Arc::new(tls_config));
-<<<<<<< HEAD
-        Ok(TlsListener {
-            listener,
-            acceptor,
-            state: State::<<L as Listener>::Connection>::Listening,
-        })
-    }
-}
-
-impl<C, L> Listener for TlsListener<L>
+        Ok(TlsListener { listener, acceptor })
+    }
+}
+
+impl<L> Listener for TlsListener<L>
 where
-    C: Connection + Unpin,
-    L: Listener<Connection = C> + Unpin,
+    L: Listener + Unpin,
+    L::Connection: Unpin,
 {
-    type Connection = TlsStream<<L as Listener>::Connection>;
-=======
-        Ok(TlsListener { listener, acceptor })
-    }
-}
-
-impl Listener for TlsListener {
-    type Connection = TlsStream;
->>>>>>> bf2bd0e9
+    type Connection = TlsStream<L::Connection>;
 
     fn local_addr(&self) -> Option<BindableAddr> {
         self.listener.local_addr()
     }
 
     fn poll_accept(
-        self: Pin<&mut Self>,
-        cx: &mut Context<'_>
+        mut self: Pin<&mut Self>,
+        cx: &mut Context<'_>,
     ) -> Poll<io::Result<Self::Connection>> {
-        match futures::ready!(self.listener.poll_accept(cx)) {
-            Ok((io, addr)) => Poll::Ready(Ok(TlsStream {
-                remote: addr,
-                state: TlsState::Handshaking(self.acceptor.accept(io)),
+        match futures::ready!(Pin::new(&mut self.listener).poll_accept(cx)) {
+            Ok(conn) => Poll::Ready(Ok(TlsStream {
+                remote: conn.peer_address(),
+                state: TlsState::Handshaking(self.acceptor.accept(conn)),
                 // These are empty and filled in after handshake is complete.
                 certs: Certificates::default(),
             })),
@@ -175,9 +145,9 @@
     }
 }
 
-impl Connection for TlsStream {
-    fn peer_address(&self) -> Option<SocketAddr> {
-        Some(self.remote)
+impl<C: Connection + Unpin> Connection for TlsStream<C> {
+    fn peer_address(&self) -> Option<BindableAddr> {
+        self.remote.clone()
     }
 
     fn enable_nodelay(&self) -> io::Result<()> {
@@ -190,7 +160,7 @@
                 None => Ok(()),
                 Some(s) => s.enable_nodelay(),
             },
-            TlsState::Streaming(stream) => stream.get_ref().0.enable_nodelay()
+            TlsState::Streaming(stream) => stream.get_ref().0.enable_nodelay(),
         }
     }
 
@@ -199,25 +169,17 @@
     }
 }
 
-impl TlsStream {
+impl<C: Connection + Unpin> TlsStream<C> {
     fn poll_accept_then<F, T>(
         mut self: Pin<&mut Self>,
         cx: &mut Context<'_>,
-        mut f: F
+        mut f: F,
     ) -> Poll<io::Result<T>>
-        where F: FnMut(&mut BareTlsStream<TcpStream>, &mut Context<'_>) -> Poll<io::Result<T>>
+    where
+        F: FnMut(&mut BareTlsStream<C>, &mut Context<'_>) -> Poll<io::Result<T>>,
     {
         loop {
             match self.state {
-<<<<<<< HEAD
-                State::Listening => {
-                    match Pin::new(&mut self.listener).poll_accept(cx) {
-                        Poll::Pending => return Poll::Pending,
-                        Poll::Ready(Err(e)) => return Poll::Ready(Err(e)),
-                        Poll::Ready(Ok(connection)) => {
-                            let fut = self.acceptor.accept(connection);
-                            self.state = State::Accepting(fut);
-=======
                 TlsState::Handshaking(ref mut accept) => {
                     match futures::ready!(Pin::new(accept).poll(cx)) {
                         Ok(stream) => {
@@ -226,26 +188,20 @@
                             }
 
                             self.state = TlsState::Streaming(stream);
->>>>>>> bf2bd0e9
                         }
                         Err(e) => {
-                            log::warn!("tls handshake with {} failed: {}", self.remote, e);
+                            log::warn!("tls handshake with {:?} failed: {}", self.remote, e);
                             return Poll::Ready(Err(e));
                         }
                     }
-                },
+                }
                 TlsState::Streaming(ref mut stream) => return f(stream, cx),
             }
         }
     }
 }
 
-<<<<<<< HEAD
-impl<C: Connection + Unpin> Connection for TlsStream<C> {
-    fn peer_address(&self) -> Option<BindableAddr> {
-        self.get_ref().0.peer_address()
-=======
-impl AsyncRead for TlsStream {
+impl<C: Connection + Unpin> AsyncRead for TlsStream<C> {
     fn poll_read(
         self: Pin<&mut Self>,
         cx: &mut Context<'_>,
@@ -255,7 +211,7 @@
     }
 }
 
-impl AsyncWrite for TlsStream {
+impl<C: Connection + Unpin> AsyncWrite for TlsStream<C> {
     fn poll_write(
         self: Pin<&mut Self>,
         cx: &mut Context<'_>,
@@ -269,10 +225,9 @@
             TlsState::Handshaking(accept) => match accept.get_mut() {
                 Some(io) => Pin::new(io).poll_flush(cx),
                 None => Poll::Ready(Ok(())),
-            }
+            },
             TlsState::Streaming(stream) => Pin::new(stream).poll_flush(cx),
         }
->>>>>>> bf2bd0e9
     }
 
     fn poll_shutdown(mut self: Pin<&mut Self>, cx: &mut Context<'_>) -> Poll<io::Result<()>> {
@@ -280,7 +235,7 @@
             TlsState::Handshaking(accept) => match accept.get_mut() {
                 Some(io) => Pin::new(io).poll_shutdown(cx),
                 None => Poll::Ready(Ok(())),
-            }
+            },
             TlsState::Streaming(stream) => Pin::new(stream).poll_shutdown(cx),
         }
     }
