use std::fmt;
use std::ops::{Deref, DerefMut};
<<<<<<< HEAD
use std::convert::TryInto;
=======
use std::net::SocketAddr;
>>>>>>> bf2bd0e9

use yansi::Paint;
use either::Either;
use figment::{Figment, Provider};

use crate::{Catcher, Config, Route, Shutdown, sentinel, shield::Shield};
use crate::router::Router;
use crate::trip_wire::TripWire;
use crate::fairing::{Fairing, Fairings};
use crate::phase::{Phase, Build, Building, Ignite, Igniting, Orbit, Orbiting};
use crate::phase::{Stateful, StateRef, State};
use crate::http::uri::{self, Origin};
use crate::http::ext::IntoOwned;
use crate::error::{Error, ErrorKind};
use crate::log::PaintExt;

/// The application server itself.
///
/// # Phases
///
/// A `Rocket` instance represents a web server and its state. It progresses
/// through three statically-enforced phases: build, ignite, orbit.
///
/// * **Build**: _application and server configuration_
///
///   This phase enables:
///
///     * setting configuration options
///     * mounting/registering routes/catchers
///     * managing state
///     * attaching fairings
///
///   This is the _only_ phase in which an instance can be modified. To finalize
///   changes, an instance is ignited via [`Rocket::ignite()`], progressing it
///   into the _ignite_ phase, or directly launched into orbit with
///   [`Rocket::launch()`] which progress the instance through ignite into
///   orbit.
///
/// * **Ignite**: _verification and finalization of configuration_
///
///   An instance in the [`Ignite`] phase is in its final configuration,
///   available via [`Rocket::config()`]. Barring user-supplied interior
///   mutation, application state is guaranteed to remain unchanged beyond this
///   point. An instance in the ignite phase can be launched into orbit to serve
///   requests via [`Rocket::launch()`].
///
/// * **Orbit**: _a running web server_
///
///   An instance in the [`Orbit`] phase represents a _running_ application,
///   actively serving requests.
///
/// # Launching
///
/// To launch a `Rocket` application, the suggested approach is to return an
/// instance of `Rocket<Build>` from a function named `rocket` marked with the
/// [`#[launch]`](crate::launch) attribute:
///
///   ```rust,no_run
///   # use rocket::launch;
///   #[launch]
///   fn rocket() -> _ {
///       rocket::build()
///   }
///   ```
///
/// This generates a `main` funcion with an `async` runtime that runs the
/// returned `Rocket` instance.
///
/// * **Manual Launching**
///
///   To launch an instance of `Rocket`, it _must_ progress through all three
///   phases. To progress into the ignite or launch phases, a tokio `async`
///   runtime is required. The [`#[main]`](crate::main) attribute initializes a
///   Rocket-specific tokio runtime and runs the attributed `async fn` inside of
///   it:
///
///   ```rust,no_run
///   #[rocket::main]
///   async fn main() -> Result<(), rocket::Error> {
///       let _rocket = rocket::build()
///           .ignite().await?
///           .launch().await?;
///
///       Ok(())
///   }
///   ```
///
///   Note that [`Rocket::launch()`] automatically progresses an instance of
///   `Rocket` from any phase into orbit:
///
///   ```rust,no_run
///   #[rocket::main]
///   async fn main() -> Result<(), rocket::Error> {
///       let _rocket = rocket::build().launch().await?;
///       Ok(())
///   }
///   ```
///
///   For extreme and rare cases in which [`#[main]`](crate::main) imposes
///   obstinate restrictions, use [`rocket::execute()`](crate::execute()) to
///   execute Rocket's `launch()` future.
///
/// * **Automatic Launching**
///
///   Manually progressing an instance of Rocket though its phases is only
///   necessary when either an instance's finalized state is to be inspected (in
///   the _ignite_ phase) or the instance is expected to deorbit due to
///   [`Rocket::shutdown()`]. In the more common case when neither is required,
///   the [`#[launch]`](crate::launch) attribute can be used. When applied to a
///   function that returns a `Rocket<Build>`, it automatically initializes an
///   `async` runtime and launches the function's returned instance:
///
///   ```rust,no_run
///   # use rocket::launch;
///   use rocket::{Rocket, Build};
///
///   #[launch]
///   fn rocket() -> Rocket<Build> {
///       rocket::build()
///   }
///   ```
///
///   To avoid needing to import _any_ items in the common case, the `launch`
///   attribute will infer a return type written as `_` as `Rocket<Build>`:
///
///   ```rust,no_run
///   # use rocket::launch;
///   #[launch]
///   fn rocket() -> _ {
///       rocket::build()
///   }
///   ```
#[must_use]
pub struct Rocket<P: Phase>(pub(crate) P::State);

impl Rocket<Build> {
    /// Create a new `Rocket` application using the default configuration
    /// provider, [`Config::figment()`].
    ///
    /// This method is typically called through the
    /// [`rocket::build()`](crate::build) alias.
    ///
    /// # Examples
    ///
    /// ```rust
    /// # use rocket::launch;
    /// #[launch]
    /// fn rocket() -> _ {
    ///     rocket::build()
    /// }
    /// ```
    #[inline(always)]
    pub fn build() -> Self {
        Rocket::custom(Config::figment())
    }

    /// Creates a new `Rocket` application using the supplied configuration
    /// provider.
    ///
    /// This method is typically called through the
    /// [`rocket::custom()`](crate::custom()) alias.
    ///
    /// # Example
    ///
    /// ```rust
    /// # use rocket::launch;
    /// use rocket::figment::{Figment, providers::{Toml, Env, Format}};
    ///
    /// #[launch]
    /// fn rocket() -> _ {
    ///     let figment = Figment::from(rocket::Config::default())
    ///         .merge(Toml::file("MyApp.toml").nested())
    ///         .merge(Env::prefixed("MY_APP_").global());
    ///
    ///     rocket::custom(figment)
    /// }
    /// ```
    pub fn custom<T: Provider>(provider: T) -> Self {
        // We initialize the logger here so that logging from fairings and so on
        // are visible; we use the final config to set a max log-level in ignite
        crate::log::init_default();

        let rocket: Rocket<Build> = Rocket(Building {
            figment: Figment::from(provider),
            ..Default::default()
        });

        rocket.attach(Shield::default())
    }

    /// Sets the configuration provider in `self` to `provider`.
    ///
    /// A [`Figment`] generated from the current `provider` can _always_ be
    /// retrieved via [`Rocket::figment()`]. However, because the provider can
    /// be changed at any point prior to ignition, a [`Config`] can only be
    /// retrieved in the ignite or orbit phases, or by manually extracting one
    /// from a particular figment.
    ///
    /// # Example
    ///
    /// ```rust
    /// use rocket::Config;
    /// use rocket::config::BindableAddr;
    /// # use std::net::{Ipv4Addr, SocketAddr};
    /// # use std::path::{Path, PathBuf};
    /// # type Result = std::result::Result<(), rocket::Error>;
    ///
    /// let config = Config {
    ///     address: BindableAddr::Tcp(SocketAddr::new(Ipv4Addr::new(18, 127, 0, 1).into(), 7777)),
    ///     temp_dir: "/tmp/config-example".into(),
    ///     ..Config::debug_default()
    /// };
    ///
    /// # let _: Result = rocket::async_test(async move {
    /// let rocket = rocket::custom(&config).ignite().await?;
    /// assert_eq!(rocket.config().address, BindableAddr::Tcp(SocketAddr::new(Ipv4Addr::new(18, 127, 0, 1).into(), 7777)));
    /// assert_eq!(rocket.config().temp_dir.relative(), Path::new("/tmp/config-example"));
    ///
    /// // Create a new figment which modifies _some_ keys the existing figment:
    /// let figment = rocket.figment().clone()
    ///     .merge((Config::ADDRESS, "tcp://171.64.200.10:8888"));
    ///
    /// let rocket = rocket::custom(&config)
    ///     .configure(figment)
    ///     .ignite().await?;
    ///
    /// assert_eq!(rocket.config().address, BindableAddr::Tcp(SocketAddr::new(Ipv4Addr::new(171, 64, 200, 10).into(), 8888)));
    /// assert_eq!(rocket.config().temp_dir.relative(), Path::new("/tmp/config-example"));
    /// # Ok(())
    /// # });
    /// ```
    pub fn configure<T: Provider>(mut self, provider: T) -> Self {
        self.figment = Figment::from(provider);
        self
    }

    #[track_caller]
    fn load<'a, B, T, F, M>(mut self, kind: &str, base: B, items: Vec<T>, m: M, f: F) -> Self
        where B: TryInto<Origin<'a>> + Clone + fmt::Display,
              B::Error: fmt::Display,
              M: Fn(&Origin<'a>, T) -> Result<T, uri::Error<'static>>,
              F: Fn(&mut Self, T),
              T: Clone + fmt::Display,
    {
        let mut base = match base.clone().try_into() {
            Ok(origin) => origin.into_owned(),
            Err(e) => {
                error!("invalid {} base: {}", kind, Paint::white(&base));
                error_!("{}", e);
                info_!("{} {}", Paint::white("in"), std::panic::Location::caller());
                panic!("aborting due to {} base error", kind);
            }
        };

        if base.query().is_some() {
            warn!("query in {} base '{}' is ignored", kind, Paint::white(&base));
            base.clear_query();
        }

        for unmounted_item in items {
            let item = match m(&base, unmounted_item.clone()) {
                Ok(item) => item,
                Err(e) => {
                    error!("malformed URI in {} {}", kind, unmounted_item);
                    error_!("{}", e);
                    info_!("{} {}", Paint::white("in"), std::panic::Location::caller());
                    panic!("aborting due to invalid {} URI", kind);
                }
            };

            f(&mut self, item)
        }

        self
    }

    /// Mounts all of the routes in the supplied vector at the given `base`
    /// path. Mounting a route with path `path` at path `base` makes the route
    /// available at `base/path`.
    ///
    /// # Panics
    ///
    /// Panics if either:
    ///   * the `base` mount point is not a valid static path: a valid origin
    ///     URI without dynamic parameters.
    ///
    ///   * any route's URI is not a valid origin URI.
    ///
    ///     **Note:** _This kind of panic is guaranteed not to occur if the routes
    ///     were generated using Rocket's code generation._
    ///
    /// # Examples
    ///
    /// Use the `routes!` macro to mount routes created using the code
    /// generation facilities. Requests to the `/hello/world` URI will be
    /// dispatched to the `hi` route.
    ///
    /// ```rust,no_run
    /// # #[macro_use] extern crate rocket;
    /// #
    /// #[get("/world")]
    /// fn hi() -> &'static str {
    ///     "Hello!"
    /// }
    ///
    /// #[launch]
    /// fn rocket() -> _ {
    ///     rocket::build().mount("/hello", routes![hi])
    /// }
    /// ```
    ///
    /// Manually create a route named `hi` at path `"/world"` mounted at base
    /// `"/hello"`. Requests to the `/hello/world` URI will be dispatched to the
    /// `hi` route.
    ///
    /// ```rust
    /// # #[macro_use] extern crate rocket;
    /// use rocket::{Request, Route, Data, route};
    /// use rocket::http::Method;
    ///
    /// fn hi<'r>(req: &'r Request, _: Data<'r>) -> route::BoxFuture<'r> {
    ///     route::Outcome::from(req, "Hello!").pin()
    /// }
    ///
    /// #[launch]
    /// fn rocket() -> _ {
    ///     let hi_route = Route::new(Method::Get, "/world", hi);
    ///     rocket::build().mount("/hello", vec![hi_route])
    /// }
    /// ```
    #[track_caller]
    pub fn mount<'a, B, R>(self, base: B, routes: R) -> Self
        where B: TryInto<Origin<'a>> + Clone + fmt::Display,
              B::Error: fmt::Display,
              R: Into<Vec<Route>>
    {
        self.load("route", base, routes.into(),
            |base, route| route.map_base(|old| format!("{}{}", base, old)),
            |r, route| r.0.routes.push(route))
    }

    /// Registers all of the catchers in the supplied vector, scoped to `base`.
    ///
    /// # Panics
    ///
    /// Panics if `base` is not a valid static path: a valid origin URI without
    /// dynamic parameters.
    ///
    /// # Examples
    ///
    /// ```rust,no_run
    /// # #[macro_use] extern crate rocket;
    /// use rocket::Request;
    ///
    /// #[catch(500)]
    /// fn internal_error() -> &'static str {
    ///     "Whoops! Looks like we messed up."
    /// }
    ///
    /// #[catch(400)]
    /// fn not_found(req: &Request) -> String {
    ///     format!("I couldn't find '{}'. Try something else?", req.uri())
    /// }
    ///
    /// #[launch]
    /// fn rocket() -> _ {
    ///     rocket::build().register("/", catchers![internal_error, not_found])
    /// }
    /// ```
    pub fn register<'a, B, C>(self, base: B, catchers: C) -> Self
        where B: TryInto<Origin<'a>> + Clone + fmt::Display,
              B::Error: fmt::Display,
              C: Into<Vec<Catcher>>
    {
        self.load("catcher", base, catchers.into(),
            |base, catcher| catcher.map_base(|old| format!("{}{}", base, old)),
            |r, catcher| r.0.catchers.push(catcher))
    }

    /// Add `state` to the state managed by this instance of Rocket.
    ///
    /// This method can be called any number of times as long as each call
    /// refers to a different `T`.
    ///
    /// Managed state can be retrieved by any request handler via the
    /// [`State`](crate::State) request guard. In particular, if a value of type `T`
    /// is managed by Rocket, adding `State<T>` to the list of arguments in a
    /// request handler instructs Rocket to retrieve the managed value.
    ///
    /// # Panics
    ///
    /// Panics if state of type `T` is already being managed.
    ///
    /// # Example
    ///
    /// ```rust,no_run
    /// # #[macro_use] extern crate rocket;
    /// use rocket::State;
    ///
    /// struct MyInt(isize);
    /// struct MyString(String);
    ///
    /// #[get("/int")]
    /// fn int(state: &State<MyInt>) -> String {
    ///     format!("The stateful int is: {}", state.0)
    /// }
    ///
    /// #[get("/string")]
    /// fn string(state: &State<MyString>) -> &str {
    ///     &state.0
    /// }
    ///
    /// #[launch]
    /// fn rocket() -> _ {
    ///     rocket::build()
    ///         .manage(MyInt(10))
    ///         .manage(MyString("Hello, managed state!".to_string()))
    ///         .mount("/", routes![int, string])
    /// }
    /// ```
    pub fn manage<T>(self, state: T) -> Self
        where T: Send + Sync + 'static
    {
        let type_name = std::any::type_name::<T>();
        if !self.state.set(state) {
            error!("state for type '{}' is already being managed", type_name);
            panic!("aborting due to duplicately managed state");
        }

        self
    }

    /// Attaches a fairing to this instance of Rocket. No fairings are eagerly
    /// excuted; fairings are executed at their appropriate time.
    ///
    /// If the attached fairing is _fungible_ and a fairing of the same name
    /// already exists, this fairing replaces it.
    ///
    /// # Example
    ///
    /// ```rust,no_run
    /// # #[macro_use] extern crate rocket;
    /// use rocket::Rocket;
    /// use rocket::fairing::AdHoc;
    ///
    /// #[launch]
    /// fn rocket() -> _ {
    ///     rocket::build()
    ///         .attach(AdHoc::on_liftoff("Liftoff Message", |_| Box::pin(async {
    ///             println!("We have liftoff!");
    ///         })))
    /// }
    /// ```
    pub fn attach<F: Fairing>(mut self, fairing: F) -> Self {
        self.fairings.add(Box::new(fairing));
        self
    }

    /// Returns a `Future` that transitions this instance of `Rocket` into the
    /// _ignite_ phase.
    ///
    /// When `await`ed, the future runs all _ignite_ fairings in serial,
    /// [attach](Rocket::attach()) order, and verifies that `self` represents a
    /// valid instance of `Rocket` ready for launch. This means that:
    ///
    ///   * All ignite fairings succeeded.
    ///   * A valid [`Config`] was extracted from [`Rocket::figment()`].
    ///   * If `secrets` are enabled, the extracted `Config` contains a safe
    ///     secret key.
    ///   * There are no [`Route#collisions`] or [`Catcher#collisions`]
    ///     collisions.
    ///   * No [`Sentinel`](crate::Sentinel) triggered an abort.
    ///
    /// If any of these conditions fail to be met, a respective [`Error`] is
    /// returned.
    ///
    /// [configured]: Rocket::figment()
    ///
    /// # Example
    ///
    /// ```rust
    /// use rocket::fairing::AdHoc;
    ///
    /// #[rocket::main]
    /// async fn main() -> Result<(), rocket::Error> {
    ///     let rocket = rocket::build()
    ///         # .configure(rocket::Config::debug_default())
    ///         .attach(AdHoc::on_ignite("Manage State", |rocket| async move {
    ///             rocket.manage(String::from("managed string"))
    ///         }));
    ///
    ///     // No fairings are run until ignition occurs.
    ///     assert!(rocket.state::<String>().is_none());
    ///
    ///     let rocket = rocket.ignite().await?;
    ///     assert_eq!(rocket.state::<String>().unwrap(), "managed string");
    ///
    ///     Ok(())
    /// }
    /// ```
    pub async fn ignite(mut self) -> Result<Rocket<Ignite>, Error> {
        self = Fairings::handle_ignite(self).await;
        self.fairings.audit().map_err(|f| ErrorKind::FailedFairings(f.to_vec()))?;

        // Extract the configuration; initialize the logger.
        #[allow(unused_mut)]
        let mut config = Config::try_from(&self.figment).map_err(ErrorKind::Config)?;
        crate::log::init(&config);

        // Check for safely configured secrets.
        #[cfg(feature = "secrets")]
        if !config.secret_key.is_provided() {
            if config.profile != Config::DEBUG_PROFILE {
                return Err(Error::new(ErrorKind::InsecureSecretKey(config.profile.clone())));
            }

            if config.secret_key.is_zero() {
                config.secret_key = crate::config::SecretKey::generate()
                    .unwrap_or_else(crate::config::SecretKey::zero);
            }
        };

        // Initialize the router; check for collisions.
        let mut router = Router::new();
        self.routes.clone().into_iter().for_each(|r| router.add_route(r));
        self.catchers.clone().into_iter().for_each(|c| router.add_catcher(c));
        router.finalize().map_err(ErrorKind::Collisions)?;

        // Finally, freeze managed state.
        self.state.freeze();

        // Log everything we know: config, routes, catchers, fairings.
        // TODO: Store/print managed state type names?
        config.pretty_print(self.figment());
        log_items("📬 ", "Routes", self.routes(), |r| &r.uri.base, |r| &r.uri);
        log_items("🥅 ", "Catchers", self.catchers(), |c| &c.base, |c| &c.base);
        self.fairings.pretty_print();

        // Ignite the rocket.
        let rocket: Rocket<Ignite> = Rocket(Igniting {
            router, config,
            shutdown: Shutdown(TripWire::new()),
            figment: self.0.figment,
            fairings: self.0.fairings,
            state: self.0.state,
        });

        // Query the sentinels, abort if requested.
        let sentinels = rocket.routes().flat_map(|r| r.sentinels.iter());
        sentinel::query(sentinels, &rocket).map_err(ErrorKind::SentinelAborts)?;

        Ok(rocket)
    }
}

fn log_items<T, I, B, O>(e: &str, t: &str, items: I, base: B, origin: O)
    where T: fmt::Display + Copy, I: Iterator<Item = T>,
          B: Fn(&T) -> &Origin<'_>, O: Fn(&T) -> &Origin<'_>
{
    let mut items: Vec<_> = items.collect();
    if !items.is_empty() {
        launch_info!("{}{}:", Paint::emoji(e), Paint::magenta(t));
    }

    items.sort_by_key(|i| origin(i).path().as_str().chars().count());
    items.sort_by_key(|i| origin(i).path().segments().len());
    items.sort_by_key(|i| base(i).path().as_str().chars().count());
    items.sort_by_key(|i| base(i).path().segments().len());
    items.iter().for_each(|i| launch_info_!("{}", i));
}

impl Rocket<Ignite> {
    /// Returns the finalized, active configuration. This is guaranteed to
    /// remain stable through ignition and into orbit.
    ///
    /// # Example
    ///
    /// ```rust,no_run
    /// #[rocket::main]
    /// async fn main() -> Result<(), rocket::Error> {
    ///     let rocket = rocket::build().ignite().await?;
    ///     let config = rocket.config();
    ///     Ok(())
    /// }
    /// ```
    pub fn config(&self) -> &Config {
        &self.config
    }

    /// Returns a handle which can be used to trigger a shutdown and detect a
    /// triggered shutdown.
    ///
    /// A completed graceful shutdown resolves the future returned by
    /// [`Rocket::launch()`]. If [`Shutdown::notify()`] is called _before_ an
    /// instance is launched, it will be immediately shutdown after liftoff. See
    /// [`Shutdown`] and [`config::Shutdown`](crate::config::Shutdown) for
    /// details on graceful shutdown.
    ///
    /// # Example
    ///
    /// ```rust,no_run
    /// # use std::time::Duration;
    /// use rocket::tokio::{self, time};
    ///
    /// #[rocket::main]
    /// async fn main() -> Result<(), rocket::Error> {
    ///     let rocket = rocket::build().ignite().await?;
    ///
    ///     let shutdown = rocket.shutdown();
    ///     tokio::spawn(async move {
    ///         time::sleep(time::Duration::from_secs(5)).await;
    ///         shutdown.notify();
    ///     });
    ///
    ///     // The `launch()` future resolves after ~5 seconds.
    ///     let result = rocket.launch().await;
    ///     assert!(result.is_ok());
    ///
    ///     Ok(())
    /// }
    /// ```
    pub fn shutdown(&self) -> Shutdown {
        self.shutdown.clone()
    }

    fn into_orbit(self) -> Rocket<Orbit> {
        Rocket(Orbiting {
            router: self.0.router,
            fairings: self.0.fairings,
            figment: self.0.figment,
            config: self.0.config,
            state: self.0.state,
            shutdown: self.0.shutdown,
        })
    }

    async fn _local_launch(self) -> Rocket<Orbit> {
        let rocket = self.into_orbit();
        rocket.fairings.handle_liftoff(&rocket).await;
        launch_info!("{}{}", Paint::emoji("🚀 "),
            Paint::default("Rocket has launched into local orbit").bold());

        rocket
    }

<<<<<<< HEAD
    async fn _launch(self) -> Result<(), Error> {
        self.into_orbit().default_server_for_address(|rkt| Box::pin(async move {
            rkt.fairings.handle_liftoff(&rkt).await;

            let proto = rkt.config.tls_enabled().then(|| "https").unwrap_or("http");
            let addr = format!("{}://{}", proto, rkt.config.address);
            launch_info!("{}{} {}",
                Paint::emoji("🚀 "),
                Paint::default("Rocket has launched from").bold(),
                Paint::default(addr).bold().underline());
        })).await
=======
    async fn _launch(self) -> Result<Rocket<Ignite>, Error> {
        self.into_orbit()
            .default_tcp_http_server(|rkt| Box::pin(async move {
                rkt.fairings.handle_liftoff(&rkt).await;

                let proto = rkt.config.tls_enabled().then(|| "https").unwrap_or("http");
                let socket_addr = SocketAddr::new(rkt.config.address, rkt.config.port);
                let addr = format!("{}://{}", proto, socket_addr);
                launch_info!("{}{} {}",
                    Paint::emoji("🚀 "),
                    Paint::default("Rocket has launched from").bold(),
                    Paint::default(addr).bold().underline());
            }))
            .await
            .map(|rocket| rocket.into_ignite())
>>>>>>> bf2bd0e9
    }
}

impl Rocket<Orbit> {
    pub(crate) fn into_ignite(self) -> Rocket<Ignite> {
        Rocket(Igniting {
            router: self.0.router,
            fairings: self.0.fairings,
            figment: self.0.figment,
            config: self.0.config,
            state: self.0.state,
            shutdown: self.0.shutdown,
        })
    }

    /// Returns the finalized, active configuration. This is guaranteed to
    /// remain stable after [`Rocket::ignite()`], through ignition and into
    /// orbit.
    ///
    /// # Example
    ///
    /// ```rust,no_run
    /// # #[macro_use] extern crate rocket;
    /// use rocket::fairing::AdHoc;
    ///
    /// #[launch]
    /// fn rocket() -> _ {
    ///     rocket::build()
    ///         .attach(AdHoc::on_liftoff("Config", |rocket| Box::pin(async move {
    ///             println!("Rocket launch config: {:?}", rocket.config());
    ///         })))
    /// }
    /// ```
    pub fn config(&self) -> &Config {
        &self.config
    }

    /// Returns a handle which can be used to trigger a shutdown and detect a
    /// triggered shutdown.
    ///
    /// A completed graceful shutdown resolves the future returned by
    /// [`Rocket::launch()`]. See [`Shutdown`] and
    /// [`config::Shutdown`](crate::config::Shutdown) for details on graceful
    /// shutdown.
    ///
    /// # Example
    ///
    /// ```rust,no_run
    /// # #[macro_use] extern crate rocket;
    /// use rocket::tokio::{self, time};
    /// use rocket::fairing::AdHoc;
    ///
    /// #[launch]
    /// fn rocket() -> _ {
    ///     rocket::build()
    ///         .attach(AdHoc::on_liftoff("Shutdown", |rocket| Box::pin(async move {
    ///             let shutdown = rocket.shutdown();
    ///             tokio::spawn(async move {
    ///                 time::sleep(time::Duration::from_secs(5)).await;
    ///                 shutdown.notify();
    ///             });
    ///         })))
    /// }
    /// ```
    pub fn shutdown(&self) -> Shutdown {
        self.shutdown.clone()
    }
}

impl<P: Phase> Rocket<P> {
    /// Returns an iterator over all of the routes mounted on this instance of
    /// Rocket. The order is unspecified.
    ///
    /// # Example
    ///
    /// ```rust
    /// # use rocket::*;
    /// use rocket::Rocket;
    /// use rocket::fairing::AdHoc;
    ///
    /// #[get("/hello")]
    /// fn hello() -> &'static str {
    ///     "Hello, world!"
    /// }
    ///
    /// let rocket = rocket::build()
    ///     .mount("/", routes![hello])
    ///     .mount("/hi", routes![hello]);
    ///
    /// assert_eq!(rocket.routes().count(), 2);
    /// assert!(rocket.routes().any(|r| r.uri == "/hello"));
    /// assert!(rocket.routes().any(|r| r.uri == "/hi/hello"));
    /// ```
    pub fn routes(&self) -> impl Iterator<Item = &Route> {
        match self.0.as_state_ref() {
            StateRef::Build(p) => Either::Left(p.routes.iter()),
            StateRef::Ignite(p) => Either::Right(p.router.routes()),
            StateRef::Orbit(p) => Either::Right(p.router.routes()),
        }
    }

    /// Returns an iterator over all of the catchers registered on this instance
    /// of Rocket. The order is unspecified.
    ///
    /// # Example
    ///
    /// ```rust
    /// # use rocket::*;
    /// use rocket::Rocket;
    /// use rocket::fairing::AdHoc;
    ///
    /// #[catch(404)] fn not_found() -> &'static str { "Nothing here, sorry!" }
    /// #[catch(500)] fn just_500() -> &'static str { "Whoops!?" }
    /// #[catch(default)] fn some_default() -> &'static str { "Everything else." }
    ///
    /// let rocket = rocket::build()
    ///     .register("/foo", catchers![not_found])
    ///     .register("/", catchers![just_500, some_default]);
    ///
    /// assert_eq!(rocket.catchers().count(), 3);
    /// assert!(rocket.catchers().any(|c| c.code == Some(404) && c.base == "/foo"));
    /// assert!(rocket.catchers().any(|c| c.code == Some(500) && c.base == "/"));
    /// assert!(rocket.catchers().any(|c| c.code == None && c.base == "/"));
    /// ```
    pub fn catchers(&self) -> impl Iterator<Item = &Catcher> {
        match self.0.as_state_ref() {
            StateRef::Build(p) => Either::Left(p.catchers.iter()),
            StateRef::Ignite(p) => Either::Right(p.router.catchers()),
            StateRef::Orbit(p) => Either::Right(p.router.catchers()),
        }
    }

    /// Returns `Some` of the managed state value for the type `T` if it is
    /// being managed by `self`. Otherwise, returns `None`.
    ///
    /// # Example
    ///
    /// ```rust
    /// #[derive(PartialEq, Debug)]
    /// struct MyState(&'static str);
    ///
    /// let rocket = rocket::build().manage(MyState("hello!"));
    /// assert_eq!(rocket.state::<MyState>().unwrap(), &MyState("hello!"));
    /// ```
    pub fn state<T: Send + Sync + 'static>(&self) -> Option<&T> {
        match self.0.as_state_ref() {
            StateRef::Build(p) => p.state.try_get(),
            StateRef::Ignite(p) => p.state.try_get(),
            StateRef::Orbit(p) => p.state.try_get(),
        }
    }

    /// Returns the figment derived from the configuration provider set for
    /// `self`. To extract a typed config, prefer to use
    /// [`AdHoc::config()`](crate::fairing::AdHoc::config()).
    ///
    /// # Example
    ///
    /// ```rust
    /// let rocket = rocket::build();
    /// let figment = rocket.figment();
    /// ```
    pub fn figment(&self) -> &Figment {
        match self.0.as_state_ref() {
            StateRef::Build(p) => &p.figment,
            StateRef::Ignite(p) => &p.figment,
            StateRef::Orbit(p) => &p.figment,
        }
    }

    pub(crate) async fn local_launch(self) -> Result<Rocket<Orbit>, Error> {
        let rocket = match self.0.into_state() {
            State::Build(s) => Rocket::from(s).ignite().await?._local_launch().await,
            State::Ignite(s) => Rocket::from(s)._local_launch().await,
            State::Orbit(s) => Rocket::from(s)
        };

        Ok(rocket)
    }

    /// Returns a `Future` that transitions this instance of `Rocket` from any
    /// phase into the _orbit_ phase. When `await`ed, the future drives the
    /// server forward, listening for and dispatching requests to mounted routes
    /// and catchers.
    ///
    /// In addition to all of the processes that occur during
    /// [ignition](Rocket::ignite()), a successful launch results in _liftoff_
    /// fairings being executed _after_ binding to any respective network
    /// interfaces but before serving the first request. Liftoff fairings are
    /// run concurrently; resolution of all fairings is `await`ed before
    /// resuming request serving.
    ///
    /// The `Future` resolves as an `Err` if any of the following occur:
    ///
    ///   * there is an error igniting; see [`Rocket::ignite()`].
    ///   * there is an I/O error starting the server.
    ///   * an unrecoverable, system-level error occurs while running.
    ///
    /// The `Future` resolves as an `Ok` if any of the following occur:
    ///
    ///   * graceful shutdown via [`Shutdown::notify()`] completes.
    ///
    /// The returned value on `Ok(())` is previously running instance.
    ///
    /// The `Future` does not resolve otherwise.
    ///
    /// # Error
    ///
    /// If there is a problem starting the application or the application fails
    /// unexpectedly while running, an [`Error`] is returned. Note that a value
    /// of type `Error` panics if dropped without first being inspected. See the
    /// [`Error`] documentation for more information.
    ///
    /// # Example
    ///
    /// ```rust,no_run
    /// #[rocket::main]
    /// async fn main() {
    ///     let result = rocket::build().launch().await;
    ///
    ///     // this is reachable only after `Shutdown::notify()` or `Ctrl+C`.
    ///     println!("Rocket: deorbit.");
    /// }
    /// ```
    pub async fn launch(self) -> Result<Rocket<Ignite>, Error> {
        match self.0.into_state() {
            State::Build(s) => Rocket::from(s).ignite().await?._launch().await,
            State::Ignite(s) => Rocket::from(s)._launch().await,
            State::Orbit(s) => Ok(Rocket::from(s).into_ignite())
        }
    }
}

#[doc(hidden)]
impl<P: Phase> Deref for Rocket<P> {
    type Target = P::State;

    fn deref(&self) -> &Self::Target {
        &self.0
    }
}

#[doc(hidden)]
impl<P: Phase> DerefMut for Rocket<P> {
    fn deref_mut(&mut self) -> &mut Self::Target {
        &mut self.0
    }
}

impl<P: Phase> fmt::Debug for Rocket<P> {
    fn fmt(&self, f: &mut fmt::Formatter<'_>) -> fmt::Result {
        self.0.fmt(f)
    }
}<|MERGE_RESOLUTION|>--- conflicted
+++ resolved
@@ -1,25 +1,21 @@
+use std::convert::TryInto;
 use std::fmt;
 use std::ops::{Deref, DerefMut};
-<<<<<<< HEAD
-use std::convert::TryInto;
-=======
-use std::net::SocketAddr;
->>>>>>> bf2bd0e9
-
-use yansi::Paint;
+
 use either::Either;
 use figment::{Figment, Provider};
-
-use crate::{Catcher, Config, Route, Shutdown, sentinel, shield::Shield};
+use yansi::Paint;
+
+use crate::error::{Error, ErrorKind};
+use crate::fairing::{Fairing, Fairings};
+use crate::http::ext::IntoOwned;
+use crate::http::uri::{self, Origin};
+use crate::log::PaintExt;
+use crate::phase::{Build, Building, Ignite, Igniting, Orbit, Orbiting, Phase};
+use crate::phase::{State, StateRef, Stateful};
 use crate::router::Router;
 use crate::trip_wire::TripWire;
-use crate::fairing::{Fairing, Fairings};
-use crate::phase::{Phase, Build, Building, Ignite, Igniting, Orbit, Orbiting};
-use crate::phase::{Stateful, StateRef, State};
-use crate::http::uri::{self, Origin};
-use crate::http::ext::IntoOwned;
-use crate::error::{Error, ErrorKind};
-use crate::log::PaintExt;
+use crate::{sentinel, shield::Shield, Catcher, Config, Route, Shutdown};
 
 /// The application server itself.
 ///
@@ -243,11 +239,12 @@
 
     #[track_caller]
     fn load<'a, B, T, F, M>(mut self, kind: &str, base: B, items: Vec<T>, m: M, f: F) -> Self
-        where B: TryInto<Origin<'a>> + Clone + fmt::Display,
-              B::Error: fmt::Display,
-              M: Fn(&Origin<'a>, T) -> Result<T, uri::Error<'static>>,
-              F: Fn(&mut Self, T),
-              T: Clone + fmt::Display,
+    where
+        B: TryInto<Origin<'a>> + Clone + fmt::Display,
+        B::Error: fmt::Display,
+        M: Fn(&Origin<'a>, T) -> Result<T, uri::Error<'static>>,
+        F: Fn(&mut Self, T),
+        T: Clone + fmt::Display,
     {
         let mut base = match base.clone().try_into() {
             Ok(origin) => origin.into_owned(),
@@ -260,7 +257,11 @@
         };
 
         if base.query().is_some() {
-            warn!("query in {} base '{}' is ignored", kind, Paint::white(&base));
+            warn!(
+                "query in {} base '{}' is ignored",
+                kind,
+                Paint::white(&base)
+            );
             base.clear_query();
         }
 
@@ -337,13 +338,18 @@
     /// ```
     #[track_caller]
     pub fn mount<'a, B, R>(self, base: B, routes: R) -> Self
-        where B: TryInto<Origin<'a>> + Clone + fmt::Display,
-              B::Error: fmt::Display,
-              R: Into<Vec<Route>>
+    where
+        B: TryInto<Origin<'a>> + Clone + fmt::Display,
+        B::Error: fmt::Display,
+        R: Into<Vec<Route>>,
     {
-        self.load("route", base, routes.into(),
+        self.load(
+            "route",
+            base,
+            routes.into(),
             |base, route| route.map_base(|old| format!("{}{}", base, old)),
-            |r, route| r.0.routes.push(route))
+            |r, route| r.0.routes.push(route),
+        )
     }
 
     /// Registers all of the catchers in the supplied vector, scoped to `base`.
@@ -375,13 +381,18 @@
     /// }
     /// ```
     pub fn register<'a, B, C>(self, base: B, catchers: C) -> Self
-        where B: TryInto<Origin<'a>> + Clone + fmt::Display,
-              B::Error: fmt::Display,
-              C: Into<Vec<Catcher>>
+    where
+        B: TryInto<Origin<'a>> + Clone + fmt::Display,
+        B::Error: fmt::Display,
+        C: Into<Vec<Catcher>>,
     {
-        self.load("catcher", base, catchers.into(),
+        self.load(
+            "catcher",
+            base,
+            catchers.into(),
             |base, catcher| catcher.map_base(|old| format!("{}{}", base, old)),
-            |r, catcher| r.0.catchers.push(catcher))
+            |r, catcher| r.0.catchers.push(catcher),
+        )
     }
 
     /// Add `state` to the state managed by this instance of Rocket.
@@ -426,7 +437,8 @@
     /// }
     /// ```
     pub fn manage<T>(self, state: T) -> Self
-        where T: Send + Sync + 'static
+    where
+        T: Send + Sync + 'static,
     {
         let type_name = std::any::type_name::<T>();
         if !self.state.set(state) {
@@ -507,7 +519,9 @@
     /// ```
     pub async fn ignite(mut self) -> Result<Rocket<Ignite>, Error> {
         self = Fairings::handle_ignite(self).await;
-        self.fairings.audit().map_err(|f| ErrorKind::FailedFairings(f.to_vec()))?;
+        self.fairings
+            .audit()
+            .map_err(|f| ErrorKind::FailedFairings(f.to_vec()))?;
 
         // Extract the configuration; initialize the logger.
         #[allow(unused_mut)]
@@ -518,7 +532,9 @@
         #[cfg(feature = "secrets")]
         if !config.secret_key.is_provided() {
             if config.profile != Config::DEBUG_PROFILE {
-                return Err(Error::new(ErrorKind::InsecureSecretKey(config.profile.clone())));
+                return Err(Error::new(ErrorKind::InsecureSecretKey(
+                    config.profile.clone(),
+                )));
             }
 
             if config.secret_key.is_zero() {
@@ -529,8 +545,14 @@
 
         // Initialize the router; check for collisions.
         let mut router = Router::new();
-        self.routes.clone().into_iter().for_each(|r| router.add_route(r));
-        self.catchers.clone().into_iter().for_each(|c| router.add_catcher(c));
+        self.routes
+            .clone()
+            .into_iter()
+            .for_each(|r| router.add_route(r));
+        self.catchers
+            .clone()
+            .into_iter()
+            .for_each(|c| router.add_catcher(c));
         router.finalize().map_err(ErrorKind::Collisions)?;
 
         // Finally, freeze managed state.
@@ -545,7 +567,8 @@
 
         // Ignite the rocket.
         let rocket: Rocket<Ignite> = Rocket(Igniting {
-            router, config,
+            router,
+            config,
             shutdown: Shutdown(TripWire::new()),
             figment: self.0.figment,
             fairings: self.0.fairings,
@@ -561,8 +584,11 @@
 }
 
 fn log_items<T, I, B, O>(e: &str, t: &str, items: I, base: B, origin: O)
-    where T: fmt::Display + Copy, I: Iterator<Item = T>,
-          B: Fn(&T) -> &Origin<'_>, O: Fn(&T) -> &Origin<'_>
+where
+    T: fmt::Display + Copy,
+    I: Iterator<Item = T>,
+    B: Fn(&T) -> &Origin<'_>,
+    O: Fn(&T) -> &Origin<'_>,
 {
     let mut items: Vec<_> = items.collect();
     if !items.is_empty() {
@@ -644,41 +670,33 @@
     async fn _local_launch(self) -> Rocket<Orbit> {
         let rocket = self.into_orbit();
         rocket.fairings.handle_liftoff(&rocket).await;
-        launch_info!("{}{}", Paint::emoji("🚀 "),
-            Paint::default("Rocket has launched into local orbit").bold());
+        launch_info!(
+            "{}{}",
+            Paint::emoji("🚀 "),
+            Paint::default("Rocket has launched into local orbit").bold()
+        );
 
         rocket
     }
 
-<<<<<<< HEAD
-    async fn _launch(self) -> Result<(), Error> {
-        self.into_orbit().default_server_for_address(|rkt| Box::pin(async move {
-            rkt.fairings.handle_liftoff(&rkt).await;
-
-            let proto = rkt.config.tls_enabled().then(|| "https").unwrap_or("http");
-            let addr = format!("{}://{}", proto, rkt.config.address);
-            launch_info!("{}{} {}",
-                Paint::emoji("🚀 "),
-                Paint::default("Rocket has launched from").bold(),
-                Paint::default(addr).bold().underline());
-        })).await
-=======
     async fn _launch(self) -> Result<Rocket<Ignite>, Error> {
         self.into_orbit()
-            .default_tcp_http_server(|rkt| Box::pin(async move {
-                rkt.fairings.handle_liftoff(&rkt).await;
-
-                let proto = rkt.config.tls_enabled().then(|| "https").unwrap_or("http");
-                let socket_addr = SocketAddr::new(rkt.config.address, rkt.config.port);
-                let addr = format!("{}://{}", proto, socket_addr);
-                launch_info!("{}{} {}",
-                    Paint::emoji("🚀 "),
-                    Paint::default("Rocket has launched from").bold(),
-                    Paint::default(addr).bold().underline());
-            }))
+            .default_server_for_address(|rkt| {
+                Box::pin(async move {
+                    rkt.fairings.handle_liftoff(&rkt).await;
+
+                    let proto = rkt.config.tls_enabled().then(|| "https").unwrap_or("http");
+                    let addr = format!("{}://{}", proto, rkt.config.address);
+                    launch_info!(
+                        "{}{} {}",
+                        Paint::emoji("🚀 "),
+                        Paint::default("Rocket has launched from").bold(),
+                        Paint::default(addr).bold().underline()
+                    );
+                })
+            })
             .await
             .map(|rocket| rocket.into_ignite())
->>>>>>> bf2bd0e9
     }
 }
 
@@ -853,7 +871,7 @@
         let rocket = match self.0.into_state() {
             State::Build(s) => Rocket::from(s).ignite().await?._local_launch().await,
             State::Ignite(s) => Rocket::from(s)._local_launch().await,
-            State::Orbit(s) => Rocket::from(s)
+            State::Orbit(s) => Rocket::from(s),
         };
 
         Ok(rocket)
@@ -907,7 +925,7 @@
         match self.0.into_state() {
             State::Build(s) => Rocket::from(s).ignite().await?._launch().await,
             State::Ignite(s) => Rocket::from(s)._launch().await,
-            State::Orbit(s) => Ok(Rocket::from(s).into_ignite())
+            State::Orbit(s) => Ok(Rocket::from(s).into_ignite()),
         }
     }
 }
